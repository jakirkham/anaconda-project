# -*- coding: utf-8 -*-
# ----------------------------------------------------------------------------
# Copyright © 2016, Continuum Analytics, Inc. All rights reserved.
#
# The full license is in the file LICENSE.txt, distributed with this software.
# ----------------------------------------------------------------------------
from __future__ import absolute_import, print_function
from functools import partial

import os

from anaconda_project.commands.main import _parse_args_and_run_subcommand

all_subcommands = ('init', 'launch', 'prepare', 'clean', 'activate', 'add-variable', 'remove-variable',
                   'list-variables', 'add-download', 'remove-download', 'list-downloads', 'add-service',
                   'remove-service', 'list-services', 'add-environment', 'remove-environment', 'list-environments',
                   'add-dependencies', 'remove-dependencies', 'list-dependencies', 'add-command', 'remove-command',
                   'list-commands')
all_subcommands_in_curlies = "{" + ",".join(all_subcommands) + "}"
all_subcommands_comma_space = ", ".join(["'" + s + "'" for s in all_subcommands])


def test_main_no_subcommand(capsys):
    code = _parse_args_and_run_subcommand(['project'])

    assert 2 == code

    out, err = capsys.readouterr()
    assert "" == out
    expected_error_msg = ('Must specify a subcommand.\nusage: anaconda-project [-h] [-v]\n'
                          '                        %s\n'
                          '                        ...\n') % all_subcommands_in_curlies
    assert expected_error_msg == err


def test_main_bad_subcommand(capsys):
    code = _parse_args_and_run_subcommand(['project', 'foo'])

    out, err = capsys.readouterr()
    expected_error_msg = ("usage: anaconda-project [-h] [-v]\n"
                          "                        %s\n"
                          "                        ...\nanaconda-project: error: invalid choice: 'foo' "
                          "(choose from %s)\n") % (all_subcommands_in_curlies, all_subcommands_comma_space)
    assert expected_error_msg == err
    assert "" == out

    assert 2 == code


expected_usage_msg = \
        'usage: anaconda-project [-h] [-v]\n' \
        '                        %s\n' \
        '                        ...\n' \
        '\n' \
        'Actions on Anaconda projects.\n' \
        '\n' \
        'positional arguments:\n' \
        '  %s\n' \
        '                        Sub-commands\n' \
<<<<<<< HEAD
        '    init                Initialize a directory with default project\n' \
        '                        configuration\n' \
        '    launch              Run the project, setting up requirements first\n' \
        '    prepare             Set up the project requirements, but does not run the\n' \
=======
        '    init                Initializes a directory with default project config.\n' \
        '    launch              Runs the project, setting up requirements first.\n' \
        '    prepare             Sets up project requirements but does not run the\n' \
        '                        project.\n' \
        '    clean               Removes generated state (stops services, deletes\n' \
        '                        environment files, etc).\n' \
        '    activate            Sets up project and outputs shell export commands\n' \
        '                        reflecting the setup.\n' \
        '    add-variable        Add an environment variable and adds it to project if\n' \
        '                        not present\n' \
        '    remove-variable     Remove an environment variable and removes it from\n' \
>>>>>>> b322ec33
        '                        project\n' \
        '    activate            Set up the project and output shell export commands\n' \
        '                        reflecting the setup\n' \
        '    add-variable        Add an environment variable and add it to the project\n' \
        '                        if not present\n' \
        '    remove-variable     Remove an environment variable and remove it from the\n' \
        '                        project\n' \
        '    list-variables      List all variables on the project\n' \
        '    add-download        Add a URL to be downloaded before running commands\n' \
        '    remove-download     Remove a download from the project and from the\n' \
        '                        filesystem\n' \
        '    list-downloads      List all downloads on the project\n' \
        '    add-service         Add a service to be available before running commands\n' \
        '    remove-service      Remove a service from the project\n' \
        '    list-services       List services present in the project\n' \
        '    add-environment     Add a new environment to the project\n' \
        '    remove-environment  Remove an environment from the project\n' \
        '    list-environments   List all environments on the project\n' \
        '    add-dependencies    Add packages to one or all project environments\n' \
        '    remove-dependencies\n' \
        '                        Remove packages from one or all project environments\n' \
        '    list-dependencies   List dependencies for an environment on the project\n' \
        '    add-command         Add a new command to the project\n' \
        '    remove-command      Remove a command from the project\n' \
        '    list-commands       List the commands on the project\n' \
        '\n' \
        'optional arguments:\n' \
        '  -h, --help            show this help message and exit\n' \
        "  -v, --version         show program's version number and exit\n"
expected_usage_msg = expected_usage_msg % (all_subcommands_in_curlies, all_subcommands_in_curlies)


def test_main_help(capsys):
    code = _parse_args_and_run_subcommand(['project', '--help'])

    out, err = capsys.readouterr()

    assert "" == err
    assert expected_usage_msg == out

    assert 0 == code


def test_main_help_via_entry_point(capsys, monkeypatch):
    from anaconda_project.commands.main import main

    monkeypatch.setattr("sys.argv", ['project', '--help'])

    code = main()

    out, err = capsys.readouterr()

    assert "" == err
    assert expected_usage_msg == out

    assert 0 == code


def _main_calls_subcommand(monkeypatch, capsys, subcommand):
    def mock_subcommand_main(subcommand, args):
        print("Hi I am subcommand {}".format(subcommand))
        assert args.project == os.path.abspath('MYPROJECT')
        return 27

    monkeypatch.setattr('anaconda_project.commands.{}.main'.format(subcommand), partial(mock_subcommand_main,
                                                                                        subcommand))
    code = _parse_args_and_run_subcommand(['anaconda-project', subcommand, '--project', 'MYPROJECT'])

    assert 27 == code

    out, err = capsys.readouterr()
    assert ("Hi I am subcommand {}\n".format(subcommand)) == out
    assert "" == err


def test_main_calls_launch(monkeypatch, capsys):
    _main_calls_subcommand(monkeypatch, capsys, 'launch')


def test_main_calls_prepare(monkeypatch, capsys):
    _main_calls_subcommand(monkeypatch, capsys, 'prepare')


def test_main_calls_activate(monkeypatch, capsys):
    _main_calls_subcommand(monkeypatch, capsys, 'activate')<|MERGE_RESOLUTION|>--- conflicted
+++ resolved
@@ -57,25 +57,13 @@
         'positional arguments:\n' \
         '  %s\n' \
         '                        Sub-commands\n' \
-<<<<<<< HEAD
         '    init                Initialize a directory with default project\n' \
         '                        configuration\n' \
         '    launch              Run the project, setting up requirements first\n' \
         '    prepare             Set up the project requirements, but does not run the\n' \
-=======
-        '    init                Initializes a directory with default project config.\n' \
-        '    launch              Runs the project, setting up requirements first.\n' \
-        '    prepare             Sets up project requirements but does not run the\n' \
-        '                        project.\n' \
+        '                        project\n' \
         '    clean               Removes generated state (stops services, deletes\n' \
-        '                        environment files, etc).\n' \
-        '    activate            Sets up project and outputs shell export commands\n' \
-        '                        reflecting the setup.\n' \
-        '    add-variable        Add an environment variable and adds it to project if\n' \
-        '                        not present\n' \
-        '    remove-variable     Remove an environment variable and removes it from\n' \
->>>>>>> b322ec33
-        '                        project\n' \
+        '                        environment files, etc)\n' \
         '    activate            Set up the project and output shell export commands\n' \
         '                        reflecting the setup\n' \
         '    add-variable        Add an environment variable and add it to the project\n' \
