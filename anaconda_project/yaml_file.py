# -*- coding: utf-8 -*-
# ----------------------------------------------------------------------------
# Copyright © 2016, Continuum Analytics, Inc. All rights reserved.
#
# The full license is in the file LICENSE.txt, distributed with this software.
# ----------------------------------------------------------------------------
"""YAML file loading and manipulation."""
from __future__ import absolute_import, print_function

# ruamel.yaml supports round-trip preserving dict ordering,
# comments, etc., which is why we use it instead of the usual yaml
# module. Remember the project file is intended to go into source
# control.
try:
    # this is the conda-packaged version of ruamel.yaml which has the
    # module renamed
    import ruamel_yaml as ryaml
    from ruamel_yaml.error import YAMLError
    from ruamel_yaml.comments import CommentedMap
except ImportError:  # pragma: no cover
    # this is the upstream version
    import ruamel.yaml as ryaml  # pragma: no cover
    from ruamel.yaml.error import YAMLError  # pragma: no cover
    from ruamel.yaml.comments import CommentedMap  # pragma: no cover

import codecs
import errno
import os
import sys
import uuid

from anaconda_project.internal.makedirs import makedirs_ok_if_exists
from anaconda_project.internal.rename import rename_over_existing
from anaconda_project.internal.py2_compat import is_string

# We use this in other files (to abstract over the imports above)
_YAMLError = YAMLError


def _atomic_replace(path, contents, encoding='utf-8'):
    tmp = path + ".tmp-" + str(uuid.uuid4())
    try:
        with codecs.open(tmp, 'w', encoding) as file:
            file.write(contents)
            file.flush()
            file.close()
        rename_over_existing(tmp, path)
    finally:
        try:
            os.remove(tmp)
        except (IOError, OSError):
            pass


def _load_string(contents):
    if contents.strip() == '':
        # ryaml.load below returns None for an empty file, we want
        # to return an empty dict instead.
        return {}
    else:
        # using RoundTripLoader incorporates safe_load
        # (we don't load code)
        assert issubclass(ryaml.RoundTripLoader, ryaml.constructor.SafeConstructor)
        return ryaml.load(contents, Loader=ryaml.RoundTripLoader)


def _save_file(yaml, filename):
    contents = ryaml.dump(yaml, Dumper=ryaml.RoundTripDumper)

    try:
        # This is to ensure we don't corrupt the file, even if ruamel.yaml is broken
        ryaml.load(contents, Loader=ryaml.RoundTripLoader)
    except YAMLError as e:  # pragma: no cover (should not happen)
        print("ruamel.yaml bug; it failed to parse a file that it generated.", file=sys.stderr)
        print("  the parse error was: " + str(e), file=sys.stderr)
        print("Generated file was:", file=sys.stderr)
        print(contents, file=sys.stderr)
        raise RuntimeError("Bug in ruamel.yaml library; failed to parse a file that it generated: " + str(e))

    if not os.path.isfile(filename):
        # might have to make the directory
        dirname = os.path.dirname(filename)
        makedirs_ok_if_exists(dirname)
    _atomic_replace(filename, contents)


def _block_style_all_nodes(yaml):
    if hasattr(yaml, 'fa'):
        yaml.fa.set_block_style()

    if isinstance(yaml, list):
        for element in yaml:
            _block_style_all_nodes(element)
    elif isinstance(yaml, dict):
        for value in yaml.values():
            _block_style_all_nodes(value)


class YamlFile(object):
    """Abstract YAML file, base class for ``ProjectFile`` and ``LocalStateFile``.

    Be careful with creating your own instance of this class,
    because you have to think about when other code might load or
    save in a way that conflicts with your loads and saves.

    """

    def __init__(self, filename):
        """Load a YamlFile with the given filename.

        Raises an exception on an IOError, but if the file is
        missing this succeeds (then creates the file if and when
        you call ``save()``).

        If the file has syntax problems, this sets the
        ``corrupted`` and ``corrupted_error_message`` properties,
        and attempts to modify the file will raise an
        exception.

        """
        self.filename = filename
        self._dirty = False
        self._change_count = 0
        self.load()

    def load(self):
        """Reload the file from disk, discarding any unsaved changes.

        If the file has syntax problems, this sets the
        ``corrupted`` and ``corrupted_error_message`` properties,
        and attempts to modify the file will raise an
        exception.

        Returns:
            None
        """
        self._corrupted = False
        self._corrupted_error_message = None
        self._corrupted_maybe_line = None
        self._corrupted_maybe_column = None
        self._change_count = self._change_count + 1

        try:
            with codecs.open(self.filename, 'r', 'utf-8') as file:
                contents = file.read()
            self._yaml = _load_string(contents)
            self._dirty = False
        except IOError as e:
            if e.errno == errno.ENOENT:
                self._yaml = None
            else:
                raise e
        except YAMLError as e:
            self._corrupted = True
            self._corrupted_error_message = str(e)
            # Not sure all this paranoia is needed
            # about whether these values really exist,
            # but hard to prove it isn't.
            mark = getattr(e, 'problem_mark', None)
            if mark is not None:
                if mark.line is not None and mark.line >= 0:
                    self._corrupted_maybe_line = mark.line
                if mark.column is not None and mark.column >= 0:
                    self._corrupted_maybe_column = mark.column
            self._yaml = None

        if self._yaml is None:
<<<<<<< HEAD
            if self._corrupted:
                # don't want to throw exceptions if people get_value()
                # so stick an empty dict in here
                self._yaml = dict()
            else:
                self._yaml = self._default_content()
                self._dirty = True
=======
            self._yaml = self._default_content()
            # make it pretty
            _block_style_all_nodes(self._yaml)
            self._dirty = True
>>>>>>> 25d8a98d

    def _default_comment(self):
        return "yaml file"

    def _default_content(self):
        # ruamel.yaml returns None if you load an empty file,
        # so we have to build this ourselves
        root = CommentedMap()
        root.yaml_set_start_comment(self._default_comment())
        return root

    def _throw_if_corrupted(self):
        if self._corrupted:
            raise ValueError("Cannot modify corrupted YAML file %s\n%s" %
                             (self.filename, self._corrupted_error_message))

    @property
    def basename(self):
        """Basename of the filename."""
        return os.path.basename(self.filename)

    @property
    def corrupted(self):
        """Get whether the file is corrupted.

        A corrupted file has a syntax error so we can't modify and save it.
        See ``corrupted_error_message`` for what's wrong with it.

        Returns:
            True if file is corrupted.
        """
        return self._corrupted

    @property
    def corrupted_error_message(self):
        """Get the error message if file is corrupted, or None if it isn't.

        Use this to display the problem if the file is corrupted.

        Returns:
            Corruption message or None.
        """
        return self._corrupted_error_message

    @property
    def corrupted_maybe_line(self):
        """Get the line number for syntax error, or None if unavailable.

        Returns:
            Corruption line or None.
        """
        return self._corrupted_maybe_line

    @property
    def corrupted_maybe_column(self):
        """Get the column for syntax error, or None if unavailable.

        Returns:
            Corruption column or None.
        """
        return self._corrupted_maybe_column

    @property
    def change_count(self):
        """Get the number of times we've resynced with the file on disk (reloaded or saved changes).

        This is used for cache invalidation. If a cached value becomes invalid whenever
        ``change_count`` increments, then the cached value will be recomputed whenever
        we save new changes or reload the file.
        """
        return self._change_count

    @property
    def has_unsaved_changes(self):
        """Get whether changes are all saved."""
        return self._dirty

    def use_changes_without_saving(self):
        """Apply any in-memory changes as if we'd saved, but don't actually save.

        This is used to "try out" a change before we save it. We can load()
        to undo our changes.
        """
        self._change_count = self._change_count + 1
        self._dirty = True

    def save(self):
        """Write the file to disk, only if any changes have been made.

        Raises ``IOError`` if it fails for some reason.

        Returns:
            None
        """
        self._throw_if_corrupted()

        if not self._dirty:
            return

        _save_file(self._yaml, self.filename)

        self._change_count = self._change_count + 1
        self._dirty = False

    def transform_yaml(self, transformer):
        """Modify the YAML parse tree.

        This allows you to modify the YAML parse tree directly;
        the transformer function receives the parse tree. It
        should return True to block marking the ``YamlFile``
        dirty, that is, return True if the transformer didn't make
        any changes after all. Return False or None if changes
        were made.

        This method does not save the file, call ``save()`` to do that.

        Args:
            transformer (function): takes 1 parameter (the yaml tree) and returns True if it was NOT modified
        Returns:
            None

        """
        self._throw_if_corrupted()

        result = transformer(self._yaml)
        if result is not True:
            self._dirty = True

    @classmethod
    def _path(cls, path):
        if is_string(path):
            return (path, )
        else:
            try:
                return list(element for element in path)
            except TypeError:
                raise ValueError("YAML file path must be a string or an iterable of strings")

    def _get_dict_or_none(self, pieces):
        current = self._yaml
        for p in pieces:
            if p in current and isinstance(current[p], dict):
                current = current[p]
            else:
                return None
        return current

    def _ensure_dicts_at_path(self, pieces):
        self._throw_if_corrupted()

        current = self._yaml
        for p in pieces:
            if p not in current or not isinstance(current[p], dict):
                # It's important to use CommentedMap because it preserves
                # order.
                current[p] = CommentedMap()
                self._dirty = True

            current = current[p]
        return current

    def set_value(self, path, value):
        """Set a single value at the given path.

        Overwrites any existing value at the path.

        This method does not save the file, call ``save()`` to do that.

        Args:
            path (str or list of str): single key, or list of nested keys
            value: any YAML-compatible value type
        """
        self._throw_if_corrupted()

        path = self._path(path)
        existing = self._ensure_dicts_at_path(path[:-1])
        existing[path[-1]] = value
        self._dirty = True

    def unset_value(self, path):
        """Remove a single value at the given path.

        This method does not save the file, call ``save()`` to do that.

        Args:
            path (str or list of str): single key, or list of nested keys
        """
        self._throw_if_corrupted()

        path = self._path(path)

        existing = self._get_dict_or_none(path[:-1])
        key = path[-1]
        if existing is not None and key in existing:
            del existing[key]
            self._dirty = True

    def get_value(self, path, default=None):
        """Get a single value from the YAML file.

        Args:
            path (str or list of str): single key, or list of nested keys
            default: any YAML-compatible value type

        Returns:
            the value from the file or the provided default
        """
        path = self._path(path)
        existing = self._get_dict_or_none(path[:-1])
        if existing is None:
            return default
        else:
            return existing.get(path[-1], default)

    @property
    def root(self):
        """Get the outermost value from the yaml file."""
        self._throw_if_corrupted()

        return self._yaml<|MERGE_RESOLUTION|>--- conflicted
+++ resolved
@@ -165,20 +165,15 @@
             self._yaml = None
 
         if self._yaml is None:
-<<<<<<< HEAD
             if self._corrupted:
                 # don't want to throw exceptions if people get_value()
                 # so stick an empty dict in here
                 self._yaml = dict()
             else:
                 self._yaml = self._default_content()
+                # make it pretty
+                _block_style_all_nodes(self._yaml)
                 self._dirty = True
-=======
-            self._yaml = self._default_content()
-            # make it pretty
-            _block_style_all_nodes(self._yaml)
-            self._dirty = True
->>>>>>> 25d8a98d
 
     def _default_comment(self):
         return "yaml file"
